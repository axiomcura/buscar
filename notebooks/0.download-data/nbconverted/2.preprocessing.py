#!/usr/bin/env python

# # 2. Preprocessing Data
#
# This notebook demonstrates how to preprocess single-cell profile data for downstream analysis. It covers the following steps:
#
# **Overview**
#
# - **Data Exploration**: Examining the structure and contents of the downloaded datasets
# - **Metadata Handling**: Loading experimental metadata to guide data selection and organization
# - **Feature Selection**: Applying a shared feature space for consistency across datasets
# - **Profile Concatenation**: Merging profiles from multiple experimental plates into a unified DataFrame
# - **Format Conversion**: Converting raw CSV files to Parquet format for efficient storage and access
# - **Metadata and Feature Documentation**: Saving metadata and feature information to ensure reproducibility
#
# These preprocessing steps ensure that all datasets are standardized, well-documented, and ready for comparative and integrative analyses.

# In[1]:


import json
import pathlib
import sys

import polars as pl

sys.path.append("../../")
from utils.data_utils import add_cell_id_hash, split_meta_and_features

# ## Helper functions
#
# Contains helper function that pertains to this notebook.

# In[2]:


def load_and_concat_profiles(
    profile_dir: str | pathlib.Path,
    shared_features: list[str] | None = None,
    shared_contains_meta: bool = False,
    specific_plates: list[pathlib.Path] | None = None,
) -> pl.DataFrame:
    """
    Load all profile files from a directory and concatenate them into a single Polars
    DataFrame.

    Parameters
    ----------
    profile_dir : str or pathlib.Path
        Directory containing the profile files (.parquet).
    shared_features : Optional[list[str]], optional
        List of shared feature names to filter the profiles. If None, all features are
        loaded.
    specific_plates : Optional[list[pathlib.Path]], optional
        List of specific plate file paths to load. If None, all profiles in the
        directory are loaded.

    Returns
    -------
    pl.DataFrame
        Concatenated Polars DataFrame containing all loaded profiles.
    """
    # Ensure profile_dir is a pathlib.Path
    if isinstance(profile_dir, str):
        profile_dir = pathlib.Path(profile_dir)
    elif not isinstance(profile_dir, pathlib.Path):
        raise TypeError("profile_dir must be a string or a pathlib.Path object")

    # Validate specific_plates
    if specific_plates is not None:
        if not isinstance(specific_plates, list):
            raise TypeError("specific_plates must be a list of pathlib.Path objects")
        if not all(isinstance(path, pathlib.Path) for path in specific_plates):
            raise TypeError(
                "All elements in specific_plates must be pathlib.Path objects"
            )

    def load_profile(profile_path: pathlib.Path) -> pl.DataFrame:
        """internal function to load a single profile file."""

        # load profiles
        profile_df = pl.read_parquet(profile_path)

        # print shape
        print(f"Loaded profile {profile_path.name} with shape {profile_df.shape}")

        # if provided shared feature list does not contain meta, split and select
        # then get it from the profile, if it does, just select the shared features
        # directly
        if shared_features is not None:
            if not shared_contains_meta:
                meta_cols, _ = split_meta_and_features(profile_df)
                return profile_df.select(meta_cols + shared_features)

            return profile_df.select(shared_features)
        return profile_df

    # Use specific_plates if provided, otherwise gather all .parquet files
    if specific_plates is not None:
        # Validate that all specific plate files exist
        for plate_path in specific_plates:
            if not plate_path.exists():
                raise FileNotFoundError(f"Profile file not found: {plate_path}")
        files_to_load = specific_plates
    else:
        files_to_load = list(profile_dir.glob("*.parquet"))
        if not files_to_load:
            raise FileNotFoundError(f"No profile files found in {profile_dir}")

    # Load and concatenate profiles
    loaded_profiles = [load_profile(f) for f in files_to_load]

    # Concatenate all loaded profiles
    return pl.concat(loaded_profiles, rechunk=True)


def split_data(
    pycytominer_output: pl.DataFrame, dataset: str = "CP_and_DP"
) -> pl.DataFrame:
    """
    Split pycytominer output to metadata dataframe and feature values using Polars.

    Parameters
    ----------
    pycytominer_output : pl.DataFrame
        Polars DataFrame with pycytominer output
    dataset : str, optional
        Which dataset features to split,
        can be "CP" or "DP" or by default "CP_and_DP"

    Returns
    -------
    pl.DataFrame
        Polars DataFrame with metadata and selected features
    """
    all_cols = pycytominer_output.columns

    # Get DP, CP, or both features from all columns depending on desired dataset
    if dataset == "CP":
        feature_cols = [col for col in all_cols if "CP__" in col]
    elif dataset == "DP":
        feature_cols = [col for col in all_cols if "DP__" in col]
    elif dataset == "CP_and_DP":
        feature_cols = [col for col in all_cols if "P__" in col]
    else:
        raise ValueError(
            f"Invalid dataset '{dataset}'. Choose from 'CP', 'DP', or 'CP_and_DP'."
        )

    # Metadata columns is all columns except feature columns
    metadata_cols = [col for col in all_cols if "P__" not in col]

    # Select metadata and feature columns
    selected_cols = metadata_cols + feature_cols

    return pycytominer_output.select(selected_cols)


def remove_feature_prefixes(df: pl.DataFrame, prefix: str = "CP__") -> pl.DataFrame:
    """
    Remove feature prefixes from column names in a DataFrame.

    Parameters
    ----------
    df : pl.DataFrame
        Input DataFrame with prefixed column names
    prefix : str, default "CP__"
        Prefix to remove from column names

    Returns
    -------
    pl.DataFrame
        DataFrame with cleaned column names
    """
    return df.rename(lambda x: x.replace(prefix, "") if prefix in x else x)


def find_shared_features_across_parquets(
    profile_paths: list[str | pathlib.Path],
) -> list[str]:
    """
    Finds the intersection of column names across multiple parquet files.

    This function returns the list of column names that are present in every provided parquet file.
    The order of columns is preserved from the first file. Uses LazyFrame.collect_schema().names()
    to avoid expensive full reads and the PerformanceWarning.

    Parameters
    ----------
    profile_paths : list of str or pathlib.Path
        List of paths to parquet files.

    Returns
    -------
    list of str
        List of shared column names present in all files, in the order from the first file.

    Raises
    ------
    FileNotFoundError
        If no parquet files are provided or any file does not exist.
    """
    if not profile_paths:
        raise FileNotFoundError("No parquet files provided")

    # check if they are all strings if so, convert to pathlib.Path
    if all(isinstance(p, str) for p in profile_paths):
        profile_paths = [pathlib.Path(p) for p in profile_paths]

    for p in profile_paths:
        if not p.exists():
            raise FileNotFoundError(f"Profile file not found: {p}")

    # set the first file columns as the initial set
    first_cols = pl.scan_parquet(profile_paths[0]).collect_schema().names()
    common = set(first_cols)

    # iterate through the rest of the files and find shared columns
    # of the rest of the profiles
    for p in profile_paths[1:]:
        cols = pl.scan_parquet(p).collect_schema().names()
        common &= set(cols)
        if not common:
            # Early exit if no shared columns remain
            return []

    # Preserve first file ordering (Meta and features order)
    shared_features = [c for c in first_cols if c in common]
    return shared_features


# Defining the input and output directories used throughout the notebook.
#
# > **Note:** The shared profiles utilized here are sourced from the [JUMP-single-cell](https://github.com/WayScience/JUMP-single-cell) repository. All preprocessing and profile generation steps are performed in that repository, and this notebook focuses on downstream analysis using the generated profiles.

# In[ ]:


# Setting data directory
data_dir = pathlib.Path("./data").resolve(strict=True)

# Setting profiles directory
profiles_dir = (data_dir / "sc-profiles").resolve(strict=True)

# Experimental metadata
exp_metadata_path = (
    profiles_dir / "cpjump1" / "CPJUMP1-experimental-metadata.csv"
).resolve(strict=True)

# Setting CFReT profiles directory
cfret_profiles_dir = (profiles_dir / "cfret").resolve(strict=True)
cfret_profiles_path = (
    cfret_profiles_dir / "localhost230405150001_sc_feature_selected.parquet"
).resolve(strict=True)

# cfret-screen profiles path
cfret_screen_profiles_path = profiles_dir / "cfret-screen"

# Setting feature selection path
shared_features_config_path = (
    profiles_dir / "cpjump1" / "feature_selected_sc_qc_features.json"
).resolve(strict=True)

# setting mitocheck profiles directory
mitocheck_profiles_dir = (profiles_dir / "mitocheck").resolve(strict=True)
mitocheck_norm_profiles_dir = (mitocheck_profiles_dir / "normalized_data").resolve(
    strict=True
)

# seting cfret-screen profiles paths
cfret_screen_profiles_paths = [
    path.resolve(strict=True) for path in cfret_screen_profiles_path.glob("*.parquet")
]

# output directories
cpjump1_output_dir = (profiles_dir / "cpjump1").resolve()
cpjump1_output_dir.mkdir(exist_ok=True)

# Make a results folder
results_dir = pathlib.Path("./results").resolve()
results_dir.mkdir(exist_ok=True)


# Create a list of paths that only points crispr treated plates and load the shared features config file that can be found in this [repo](https://github.com/WayScience/JUMP-single-cell)

# In[5]:


# Load experimental metadata
# selecting plates that pertains to the cpjump1 CRISPR dataset
exp_metadata = pl.read_csv(exp_metadata_path)
crispr_plate_names = (
    exp_metadata.select("Assay_Plate_Barcode").unique().to_series().to_list()
)
crispr_plate_paths = [
    (profiles_dir / "cpjump1" / f"{plate}_feature_selected_sc_qc.parquet").resolve(
        strict=True
    )
    for plate in crispr_plate_names
]
# Load shared features
with open(shared_features_config_path) as f:
    loaded_shared_features = json.load(f)

shared_features = loaded_shared_features["shared-features"]


# ## Preprocessing CPJUMP1 CRISPR data
#
# Using the filtered CRISPR plate file paths and shared features configuration, we load all individual profile files and concatenate them into a single comprehensive DataFrame. This step combines data from multiple experimental plates while maintaining the consistent feature space defined by the shared features list.
#
# The concatenation process ensures:
# - All profiles use the same feature set for downstream compatibility
# - Metadata columns are preserved across all plates
# - Data integrity is maintained during the merge operation
# - Adding a unique cell id has column `Metadata_cell_id`

<<<<<<< HEAD
# In[5]:
=======
# In[6]:
>>>>>>> e3664a37


# Loading crispr profiles with shared features and concat into a single DataFrame
concat_output_path = (
    cpjump1_output_dir / "cpjump1_crispr_concat_profiles.parquet"
).resolve()

# loaded and concatenated profiles
cpjump1_profiles = load_and_concat_profiles(
    profile_dir=profiles_dir,
    specific_plates=crispr_plate_paths,
    shared_features=shared_features,
)

# create an index columm and unique cell ID based on features of a single profiles
<<<<<<< HEAD
loaded_profiles = loaded_profiles.with_row_index("index").with_columns(
    loaded_profiles.hash_rows(seed=0).alias("Metadata_cell_id").cast(pl.Utf8)
)
=======
cpjump1_profiles = add_cell_id_hash(cpjump1_profiles)
>>>>>>> e3664a37

# Split meta and features
meta_cols, features_cols = split_meta_and_features(cpjump1_profiles)

# Saving metadata and features of the concat profile into a json file
meta_features_dict = {
    "concat-profiles": {
        "meta-features": meta_cols,
        "shared-features": features_cols,
    }
}
with open(cpjump1_output_dir / "concat_profiles_meta_features.json", "w") as f:
    json.dump(meta_features_dict, f, indent=4)

# save as parquet with defined order of columns
cpjump1_profiles.select(meta_cols + features_cols).write_parquet(concat_output_path)


# ## Preprocessing MitoCheck Dataset
#
# This section processes the MitoCheck dataset by loading training data, positive controls, and negative controls from compressed CSV files. The data is standardized and converted to Parquet format for consistency with other datasets and improved performance.
#
# **Key preprocessing steps:**
#
# - **Loading datasets**: Reading training data, positive controls, and negative controls from compressed CSV files
# - **Control labeling**: Adding phenotypic class labels ("poscon" and "negcon") to distinguish control types
# - **Feature filtering**: Extracting only Cell Profiler (CP) features to match the CPJUMP1 dataset structure
# - **Column standardization**: Removing "CP__" prefixes and ensuring consistent naming conventions
# - **Feature alignment**: Identifying shared features across all three datasets (training, positive controls, negative controls)
# - **Metadata preservation**: Maintaining consistent metadata structure across all profile types
# - **Format conversion**: Saving processed data in optimized Parquet format for efficient downstream analysis
# - **adding cell id**: adding a cell id column `Metadata_cell_id`
#
# The preprocessing ensures that all MitoCheck datasets share a common feature space and are ready for comparative analysis with CPJUMP1 profiles.

# In[ ]:


# load in mitocheck profiles and save as parquet
# drop first column which is an additional index column
mitocheck_profile = pl.read_csv(
    mitocheck_norm_profiles_dir / "training_data.csv.gz",
)
mitocheck_profile = mitocheck_profile.select(mitocheck_profile.columns[1:])

# load in the mitocheck positive controls
mitocheck_pos_control_profiles = pl.read_csv(
    mitocheck_norm_profiles_dir / "positive_control_data.csv.gz",
)

# loading in negative control profiles
mitocheck_neg_control_profiles = pl.read_csv(
    mitocheck_norm_profiles_dir / "negative_control_data.csv.gz",
)

# insert new column "Mitocheck_Phenotypic_Class" for both positive and negative controls
mitocheck_neg_control_profiles = mitocheck_neg_control_profiles.with_columns(
    pl.lit("negcon").alias("Mitocheck_Phenotypic_Class")
).select(["Mitocheck_Phenotypic_Class"] + mitocheck_neg_control_profiles.columns)

mitocheck_pos_control_profiles = mitocheck_pos_control_profiles.with_columns(
    pl.lit("poscon").alias("Mitocheck_Phenotypic_Class")
).select(["Mitocheck_Phenotypic_Class"] + mitocheck_pos_control_profiles.columns)


# insert new column "Metadata_treatment_type" for mitocheck profiles
mitocheck_profile = mitocheck_profile.with_columns(
    pl.lit("trt").alias("Metadata_treatment_type")
).select(["Metadata_treatment_type"] + mitocheck_profile.columns)
mitocheck_neg_control_profiles = mitocheck_neg_control_profiles.with_columns(
    pl.lit("negcon").alias("Metadata_treatment_type")
).select(["Metadata_treatment_type"] + mitocheck_neg_control_profiles.columns)
mitocheck_pos_control_profiles = mitocheck_pos_control_profiles.with_columns(
    pl.lit("poscon").alias("Metadata_treatment_type")
).select(["Metadata_treatment_type"] + mitocheck_pos_control_profiles.columns)


# Filter Cell Profiler (CP) features and preprocess columns by removing the "CP__" prefix to standardize feature names for downstream analysis.

# In[ ]:


# Split profiles to only retain cell profiler features
cp_mitocheck_profile = split_data(mitocheck_profile, dataset="CP")
cp_mitocheck_neg_control_profiles = split_data(
    mitocheck_neg_control_profiles, dataset="CP"
)
cp_mitocheck_pos_control_profiles = split_data(
    mitocheck_pos_control_profiles, dataset="CP"
)
# Remove "CP__" prefix from all datasets for standardized feature names
cp_mitocheck_profile = remove_feature_prefixes(cp_mitocheck_profile)
cp_mitocheck_neg_control_profiles = remove_feature_prefixes(
    cp_mitocheck_neg_control_profiles
)
cp_mitocheck_pos_control_profiles = remove_feature_prefixes(
    cp_mitocheck_pos_control_profiles
)


# Splitting the metadata and feature columns for each dataset to enable targeted downstream analysis and ensure consistent data structure across all profiles.

# In[ ]:


# select # naming the metadata of mitocheck profiles
mitocheck_meta_data = [
    "Mitocheck_Phenotypic_Class",
    "Cell_UUID",
    "Location_Center_X",
    "Location_Center_Y",
    "Metadata_Plate",
    "Metadata_Well",
    "Metadata_Frame",
    "Metadata_Site",
    "Metadata_Plate_Map_Name",
    "Metadata_DNA",
    "Metadata_Gene",
    "Metadata_Gene_Replicate",
]

# select morphology features by dropping the metadata features and getting only the column names
cp_mitocheck_profile_features = cp_mitocheck_profile.drop(mitocheck_meta_data).columns
cp_mitocheck_neg_control_profiles_features = cp_mitocheck_neg_control_profiles.drop(
    mitocheck_meta_data
).columns
cp_mitocheck_pos_control_profiles_features = cp_mitocheck_pos_control_profiles.drop(
    mitocheck_meta_data
).columns

# now find shared profiles between all feature columns
shared_features = list(
    set(cp_mitocheck_profile_features)
    & set(cp_mitocheck_neg_control_profiles_features)
    & set(cp_mitocheck_pos_control_profiles_features)
)

# now create a json file that contains the feature space configs
with open(mitocheck_profiles_dir / "mitocheck_feature_space_configs.json", "w") as f:
    json.dump(
        {
            "metadata-features": mitocheck_meta_data,
            "morphology-features": shared_features,
        },
        f,
        indent=4,
    )


# In[ ]:


# create concatenated mitocheck profiles
concat_mitocheck_profiles = (
    # concat all mitocheck profiles with only shared features and metadata
    pl.concat(
        [
            cp_mitocheck_profile.select(mitocheck_meta_data + shared_features),
            cp_mitocheck_neg_control_profiles.select(
                mitocheck_meta_data + shared_features
            ),
            cp_mitocheck_pos_control_profiles.select(
                mitocheck_meta_data + shared_features
            ),
        ],
        rechunk=True,
    )
    # add index and unique cell ID
    .with_row_index("index")
)

# add unique cell ID based on features of a single profiles
<<<<<<< HEAD
concat_mitocheck_profiles = concat_mitocheck_profiles.with_columns(
    concat_mitocheck_profiles.hash_rows().alias("Metadata_cell_id").cast(pl.Utf8)
)
=======
concat_mitocheck_profiles = add_cell_id_hash(concat_mitocheck_profiles)
>>>>>>> e3664a37

# save concatenated mitocheck profiles
concat_mitocheck_profiles.write_parquet(
    mitocheck_profiles_dir / "mitocheck_concat_profiles.parquet"
)


# ## Preprocessing CFReT Dataset
#
# This section preprocesses the CFReT (CRISPR Fluorescent Reporter of Transcription) dataset to ensure compatibility with downstream analysis workflows.
#
# - **Unique cell identification**: Adding `Metadata_cell_id` column with unique hash values based on all profile features to enable precise cell tracking and deduplication
#

# In[8]:


# load in cfret profiles and add a unique cell ID
cfret_profiles = pl.read_parquet(cfret_profiles_path)

# adding a unique cell ID based on all features
cfret_profiles = add_cell_id_hash(cfret_profiles, force=True)

# split features
meta_cols, features_cols = split_meta_and_features(cfret_profiles)

# save feature space config to json file
with open(cfret_profiles_dir / "cfret_feature_space_configs.json", "w") as f:
    json.dump(
        {
            "metadata-features": meta_cols,
            "morphology-features": features_cols,
        },
        f,
        indent=4,
    )

# overwrite dataset with cell
cfret_profiles.select(meta_cols + features_cols).write_parquet(cfret_profiles_path)


# ## Preprocessing CFReT Screen Dataset
#
# This section preprocesses the CFReT Screen dataset by concatenating all plate profiles into a single unified dataframe. This represents the first batch of plates, which are technical replicates containing identical treatment conditions and dosages across all plates.
#
# **Dataset characteristics:**
# - Each plate contains both positive (n=3) and negative (n=3) controls
# - All treatment plates share the same experimental conditions
# - Technical replicates is at the plate level
#
# **Preprocessing steps:**
#
# 1. **Feature alignment**: Identify shared features across all CFReT Screen plates to ensure consistent feature space
# 2. **Profile concatenation**: Merge all plate profiles into a single comprehensive dataframe using the shared feature set
# 3. **Unique cell identification**: Add `Metadata_cell_id` column with unique hash values to enable precise single-cell tracking

# In[ ]:


# find shared features across cfret-screen profiles and load and concat them
cfret_screen_shared_features = find_shared_features_across_parquets(
    cfret_screen_profiles_paths
)
cfret_screen_concat_profiles = load_and_concat_profiles(
    profile_dir=cfret_screen_profiles_path,
    shared_features=cfret_screen_shared_features,
    shared_contains_meta=True,
)

# add unique cell ID as a string type
cfret_screen_concat_profiles = cfret_screen_concat_profiles.with_columns(
    cfret_screen_concat_profiles.hash_rows(seed=0)
    .alias("Metadata_cell_id")
    .cast(pl.Utf8)
)

# split the metadata and features and reorganize features in the concat profile
cfret_screen_meta_cols, cfret_screen_features_cols = split_meta_and_features(
    cfret_screen_concat_profiles
)
cfret_screen_concat_profiles = cfret_screen_concat_profiles.select(
    cfret_screen_meta_cols + cfret_screen_features_cols
)

# save feature space config to json file
with open(cfret_profiles_dir / "cfret_screen_feature_space_configs.json", "w") as f:
    json.dump(
        {
            "metadata-features": cfret_screen_meta_cols,
            "morphology-features": cfret_screen_features_cols,
        },
        f,
        indent=4,
    )

# save concatenated cfret-screen profiles
cfret_screen_concat_profiles.write_parquet(
    cfret_screen_profiles_path / "cfret_screen_concat_profiles.parquet"
)<|MERGE_RESOLUTION|>--- conflicted
+++ resolved
@@ -315,11 +315,7 @@
 # - Data integrity is maintained during the merge operation
 # - Adding a unique cell id has column `Metadata_cell_id`
 
-<<<<<<< HEAD
-# In[5]:
-=======
 # In[6]:
->>>>>>> e3664a37
 
 
 # Loading crispr profiles with shared features and concat into a single DataFrame
@@ -335,13 +331,7 @@
 )
 
 # create an index columm and unique cell ID based on features of a single profiles
-<<<<<<< HEAD
-loaded_profiles = loaded_profiles.with_row_index("index").with_columns(
-    loaded_profiles.hash_rows(seed=0).alias("Metadata_cell_id").cast(pl.Utf8)
-)
-=======
 cpjump1_profiles = add_cell_id_hash(cpjump1_profiles)
->>>>>>> e3664a37
 
 # Split meta and features
 meta_cols, features_cols = split_meta_and_features(cpjump1_profiles)
@@ -514,13 +504,7 @@
 )
 
 # add unique cell ID based on features of a single profiles
-<<<<<<< HEAD
-concat_mitocheck_profiles = concat_mitocheck_profiles.with_columns(
-    concat_mitocheck_profiles.hash_rows().alias("Metadata_cell_id").cast(pl.Utf8)
-)
-=======
 concat_mitocheck_profiles = add_cell_id_hash(concat_mitocheck_profiles)
->>>>>>> e3664a37
 
 # save concatenated mitocheck profiles
 concat_mitocheck_profiles.write_parquet(
