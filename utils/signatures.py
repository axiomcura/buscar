"""
This module provides statistical tests to identify significant differences in
morphology features between two profiles (reference and experimental). It supports
Mann-Whitney U test, Welch’s t-test, Kolmogorov–Smirnov test, and permutation test,
using scipy and statsmodels.  The core function, get_signatures, compares the two
profiles using a specified test and a list of morphology features.

It returns two lists of features: significant (on-morphology) and non-significant
(off-morphology) signatures.

- On-morphology signatures: significant features associated with the cellular state.
- Off-morphology signatures: non-significant features not associated with the cellular
state.
"""

from typing import Literal

import numpy as np
import polars as pl
from beartype import beartype
from scipy.stats import ks_2samp, mannwhitneyu, permutation_test
from statsmodels.stats.multitest import multipletests
from statsmodels.stats.weightstats import ttest_ind


@beartype
def apply_mann_whitney_u_test(
    ref_profiles: pl.DataFrame, exp_profiles: pl.DataFrame, morph_feats: list[str]
) -> pl.DataFrame:
    """Perform Mann-Whitney U test for each feature in the provided profiles and return a
    DataFrame with p-values.

    The Mann-Whitney U test is a non-parametric statistical test that compares two
    independent samples to determine if they come from the same distribution. The test
    works by:
    1. Pooling all observations from both groups
    2. Ranking all values from smallest to largest (handling ties by averaging ranks)
    3. Calculating the sum of ranks for each group
    4. Computing the U statistic based on rank sums
    5. Testing the null hypothesis that the distributions are identical against the
       alternative that one distribution tends to have larger values than the other

    This test makes no assumptions about the underlying distribution shape and is
    particularly useful when data is not normally distributed or when sample sizes
    are small.

    Parameters
    ----------
    ref_profiles : polars.DataFrame
        Reference profile containing features to be tested.
    exp_profiles : polars.DataFrame
        Experimental profile containing features to be tested.
    morph_feats : list[str]
        List of feature names to perform the statistical test on.

    Returns
    -------
    polars.DataFrame
        DataFrame with the following columns:
        - "features": Feature names.
        - "pval": Raw p-values.
    """
    pvals = {}

    for morph_feat in morph_feats:
        try:
            _, p_value = mannwhitneyu(
                ref_profiles[morph_feat].to_numpy(),
                exp_profiles[morph_feat].to_numpy(),
                alternative="two-sided",
            )
        except ValueError as e:
            print(f"Error in Mann-Whitney U test for {morph_feat}: {e}")
            pvals[morph_feat] = np.nan
            continue

        pvals[morph_feat] = p_value

    return pl.DataFrame(
        {
            "features": morph_feats,
            "pval": [pvals[morph_feat] for morph_feat in morph_feats],
        }
    )


@beartype
def apply_welchs_ttest(
    ref_profiles: pl.DataFrame,
    exp_profiles: pl.DataFrame,
    morph_feats: list[str],
) -> pl.DataFrame:
    """Perform Welch's t-test for each feature in the provided profiles and return a
    DataFrame with p-values.

    Welch's t-test is a statistical method that compares the average values of a feature
    between two groups to determine if they are significantly different. Unlike other
    t-tests, Welch's version is more flexible because it doesn't assume that both groups
    have the same amount of variation (variance).

    How it works:
    1. Calculates the average value for each feature in both groups
    2. Measures how much the values vary within each group
    3. Compares the difference between group averages relative to the variation
    4. Produces a p-value indicating the likelihood that any observed difference
       is due to random chance rather than a true difference


    Parameters
    ----------
    ref_profiles : polars.DataFrame
        Reference profile containing features to be tested.
    exp_profiles : polars.DataFrame
        Experimental profile containing features to be tested.
    morph_feats : list[str]
        List of feature names to perform the statistical test on.
    sig_threshold : float, optional
        Significance threshold for labeling features. Default is 0.05.

    Returns
    -------
    polars.DataFrame
        DataFrame with the following columns:
        - "features": Feature names.
        - "pval": Raw p-values.
    """
    # Initialize dictionary to store p-values
    pvals = {}

    # Iterate through each morphology feature
    for morph_feat in morph_feats:
        try:
            # Perform Welch's t-test (two-sided, unequal variance)
            _, p_value, _ = ttest_ind(
                ref_profiles[morph_feat].to_numpy(),
                exp_profiles[morph_feat].to_numpy(),
                alternative="two-sided",
                usevar="unequal",
                value=0,
            )
        except ValueError as e:
            # Handle errors (e.g., insufficient data) and assign NaN for the feature
            print(f"Error in t-test for {morph_feat}: {e}")
            pvals[morph_feat] = np.nan
            continue

        # Store the computed p-value
        pvals[morph_feat] = p_value

    # Create a DataFrame to store features and their corresponding p-values
    return pl.DataFrame(
        {
            "features": morph_feats,
            "pval": [pvals[morph_feat] for morph_feat in morph_feats],
        }
    )


@beartype
def apply_perm_test(
    ref_profiles: pl.DataFrame,
    exp_profiles: pl.DataFrame,
    morph_feats: list[str],
    n_resamples: int | None = 1000,
    statistic: Literal["mean", "median"] = "mean",
    seed: int | None = 0,
) -> pl.DataFrame:
    """Perform a permutation test for each morphological feature in image-based profiles
    and identifies significant differences between experimental conditions.

    A permutation test is a non-parametric statistical method that determines if observed
    differences in cellular morphology between two conditions are statistically significant
    by comparing them to what would be expected by random chance alone.

    In the context of image-based profiling:
    1. Calculates the actual difference in morphological features (mean or median)
       between reference and experimental cell populations
    2. Creates thousands of "fake" comparisons by randomly shuffling cells between
       groups while keeping group sizes the same
    3. Computes the same statistic for each random shuffle to build a distribution
       of what differences would look like due to chance alone
    4. Compares the real observed difference to this null distribution to determine
       if the treatment effect is statistically significant

    Parameters
    ----------
    ref_profiles : pl.DataFrame
        Reference DataFrame containing morphology features.
    exp_profiles : pl.DataFrame
        Experimental DataFrame containing morphology features.
    morph_feats : list[str]
        List of morphology feature names to test.
    n_resamples : int, optional
        Number of resamples for the permutation test. Default is 1000.
    sig_threshold : float, optional
        Significance threshold for labeling features. Default is 0.05.
    statistic : Literal["mean", "median"], optional
        Statistic to use for the permutation test. Default is "mean".
    seed : int, optional
        Random seed for reproducibility. Default is 0.

    Returns
    -------
    pl.DataFrame
        DataFrame with the following columns:
        - "features": Feature names.
        - "pval": Raw p-values.
    """

    # Define statistic function based on specified statistic type
    if statistic == "mean":

        def _compute_mean_difference(
            ref_vals: np.ndarray, exp_vals: np.ndarray
        ) -> float:
            return np.mean(exp_vals) - np.mean(ref_vals)

        statistic_func = _compute_mean_difference
    elif statistic == "median":

        def _compute_median_difference(
            ref_vals: np.ndarray, exp_vals: np.ndarray
        ) -> float:
            return np.median(exp_vals) - np.median(ref_vals)

        statistic_func = _compute_median_difference

    # setting up dictionary to store p-values
    pvals = {}

    # iterate through each feature and perform permutation test
    for morph_feat in morph_feats:
        # Perform permutation test to compare distributions of the current feature
        # between reference and experimental profiles using the specified statistic.
        # If the test fails due to insufficient data or other issues, assign NaN
        # to the p-value and continue with the next feature.
        try:
            result = permutation_test(
                data=(
                    ref_profiles[morph_feat].to_numpy(),
                    exp_profiles[morph_feat].to_numpy(),
                ),
                statistic=statistic_func,
                alternative="two-sided",
                n_resamples=n_resamples,
                random_state=seed,
            )
        except Exception:
            # handle the exception
            pvals[morph_feat] = np.nan
            continue

        # store p-value in dictionary
        pvals[morph_feat] = result.pvalue

    # convert p-values dictionary to a polars dataframe and add significance label
    pval_list = [pvals[morph_feat] for morph_feat in morph_feats]

    return pl.DataFrame(
        {
            "features": morph_feats,
            "pval": pval_list,
        }
    )


@beartype
def apply_ks_test(
    ref_profiles: pl.DataFrame,
    exp_profiles: pl.DataFrame,
    morph_feats: list[str],
) -> pl.DataFrame:
    """Perform KS-test for each feature in the morphology profiles and return p-values.

    This function performs a Kolmogorov-Smirnov test for each feature in the morphology profiles
    and returns a DataFrame containing feature names and raw p-values. P-value correction and
    significance thresholding are not handled in this function and should be applied externally,
    for example in the `get_signatures` function.

    Parameters
    ----------
    ref_profiles : pl.DataFrame
        Reference DataFrame.
    exp_profiles : pl.DataFrame
        Experimental DataFrame.
    morph_feats : list[str]
        List of morphology feature names.

    Returns
    -------
    pl.DataFrame
        DataFrame with the following columns:
        - "features": Feature names.
        - "pval": Raw p-values.
    """

    # Perform KS-test for each column and directly create a DataFrame.
    # using a list comprehension to iterate over the morphology features
    # the list comprehension creates a list of dictionaries, each containing
    # the feature name and its corresponding p-value
    # Perform KS-test for each feature and store results in a list
    pvals = {}
    for morph_feat in morph_feats:
        # calculate the p-value using the KS-test
        # if the KS-test fails, catch the exception and continue
        # sets pval to nan
        try:
            p_value = ks_2samp(
                ref_profiles[morph_feat].to_numpy(),
                exp_profiles[morph_feat].to_numpy(),
                method="auto",
                nan_policy="omit",
            )[1]
        except Exception as e:
            # handle the exception
            print(f"Error occurred for feature {morph_feat}: {e}")
            pvals[morph_feat] = np.nan
            continue

        # store the p-value in the dictionary
        pvals[morph_feat] = p_value

    # Prepare results for correction
    features = list(pvals.keys())
    pval_list = list(pvals.values())

    # Create a DataFrame from the results
    return pl.DataFrame(
        {
            "features": features,
            "pval": pval_list,
        }
    )


@beartype  # handles type checking
def get_signatures(
    ref_profiles: pl.DataFrame,
    exp_profiles: pl.DataFrame,
    morph_feats: list[str],
    test_method: Literal[
        "ks_test", "permutation_test", "welchs_ttest", "mann_whitney_u"
    ] = "ks_test",
    fdr_method: Literal["fdr_bh"] = "fdr_bh",
    p_threshold: float | None = 0.05,
    p_value_padding: float = 0.0,
    permutation_resamples: int | None = 1000,
    permutation_statistic: Literal["mean", "median"] = "mean",
    seed: int | None = 0,
<<<<<<< HEAD
) -> tuple[list[str], list[str]]:
    """Identifies significant and non-significant features between two profiles.

    This function performs statistical tests to compare two profiles (reference and experimental)
    based on specified morphology features. It identifies significant features using the
    Kolmogorov-Smirnov (KS) test or other specified methods.
=======
) -> tuple[list[str], list[str], list[str]]:
    """Identifies significant, non-significant, and ambiguous features between two
    profiles.

    This function compares cellular morphology profiles using one of the statistical
    methods, applies multiple testing correction, and categorizes features based on
    their statistical significance. Features are classified into three groups: those
    clearly associated with the cell state (significant), those are not
    associated (non-significant), and those with uncertain significance (ambiguous).
    Ambiguous features have corrected p-values within a buffer zone around the
    significance threshold, defined by p_threshold ± p_value_padding, indicating
    uncertain statistical evidence for their association with the cell state.
>>>>>>> 444ad612

    Note
    ----
    P-value correction for multiple testing is always applied to the results, regardless of the test method chosen,
    using the method specified by the `fdr_method` parameter.

    The function applies p-value correction and labels features as significant or non-significant based on a given
    significance threshold.
    ----------
    ref_profiles : pl.DataFrame
        Reference profile as a Polars DataFrame.
    exp_profiles : pl.DataFrame
        Experimental profile as a Polars DataFrame.
    morph_feats : list[str]
        List of morphology feature names to compare.
    test_method : Literal["ks_test", "permutation_test", "welchs_ttest",
        "mann_whitney_u"], optional
        Statistical method to use for comparison. Default is "ks_test".
    fdr_method : str | None, optional
        Method for p-value correction. Default is "fdr_bh".
    p_threshold : float | None, optional
        Significance threshold for p-values. Default is 0.05.
    p_value_padding : float, optional
        Padding around the p-value threshold to create a buffer zone. Default is 0.0.
    permutation_resamples : int | None, optional
        Number of resamples for permutation test. Default is 1000.
    permutation_statistic : Literal["mean", "median"], optional
        Statistic to use for permutation test. Default is "mean".
    seed : int | None, optional
        Random seed for reproducibility. Default is 0.

    Returns
    -------
    tuple[list[str], list[str], list[str]]
        A tuple containing three lists:
        - Significant features (on-morphology).
        - Non-significant features (off-morphology).
        - Ambiguous features (features with p-values in the buffer zone around the
        threshold).

    Raises
    ------
    TypeError
        If input types are not as expected (handled by @beartype decorator).
    """
    if seed is not None:
        np.random.seed(seed)

    # Apply statistical test to determine significance of morphology features
    if test_method == "ks_test":
        pvals_df = apply_ks_test(
            ref_profiles=ref_profiles,
            exp_profiles=exp_profiles,
            morph_feats=morph_feats,
        )
    elif test_method == "permutation_test":
        pvals_df = apply_perm_test(
            ref_profiles=ref_profiles,
            exp_profiles=exp_profiles,
            morph_feats=morph_feats,
            n_resamples=permutation_resamples,
            statistic=permutation_statistic,
            seed=seed,
        )
    elif test_method == "welchs_ttest":
        pvals_df = apply_welchs_ttest(
            ref_profiles=ref_profiles,
            exp_profiles=exp_profiles,
            morph_feats=morph_feats,
        )
    elif test_method == "mann_whitney_u":
        pvals_df = apply_mann_whitney_u_test(
            ref_profiles=ref_profiles,
            exp_profiles=exp_profiles,
            morph_feats=morph_feats,
        )

    # calculate corrected pvalue
    corrected_pvals = multipletests(pvals_df["pval"].to_numpy(), method=fdr_method)[1]
    pvals_df = pvals_df.with_columns(pl.Series("corrected_p_value", corrected_pvals))

    # Determine significance using p_threshold
    # Create a buffer zone around the p-value threshold
    # Label features as significant, non-significant, or ambiguous based on the buffer
    # zone
    pvals_df = pvals_df.with_columns(
        pl.when(pl.col("corrected_p_value") < (p_threshold - p_value_padding))
        .then(pl.lit("significant"))
        .when(pl.col("corrected_p_value") > (p_threshold + p_value_padding))
        .then(pl.lit("non_significant"))
        .otherwise(pl.lit("ambiguous"))
        .alias("significance_category")
    ).with_columns(
        (pl.col("significance_category") == "significant").alias("is_significant")
    )

    # returns significant, non-significant, and variant features as lists
    return (
        pvals_df.filter(pl.col("significance_category") == "significant")[
            "features"
        ].to_list(),
        pvals_df.filter(pl.col("significance_category") == "non_significant")[
            "features"
        ].to_list(),
        pvals_df.filter(pl.col("significance_category") == "ambiguous")[
            "features"
        ].to_list(),
    )<|MERGE_RESOLUTION|>--- conflicted
+++ resolved
@@ -347,14 +347,6 @@
     permutation_resamples: int | None = 1000,
     permutation_statistic: Literal["mean", "median"] = "mean",
     seed: int | None = 0,
-<<<<<<< HEAD
-) -> tuple[list[str], list[str]]:
-    """Identifies significant and non-significant features between two profiles.
-
-    This function performs statistical tests to compare two profiles (reference and experimental)
-    based on specified morphology features. It identifies significant features using the
-    Kolmogorov-Smirnov (KS) test or other specified methods.
-=======
 ) -> tuple[list[str], list[str], list[str]]:
     """Identifies significant, non-significant, and ambiguous features between two
     profiles.
@@ -367,7 +359,6 @@
     Ambiguous features have corrected p-values within a buffer zone around the
     significance threshold, defined by p_threshold ± p_value_padding, indicating
     uncertain statistical evidence for their association with the cell state.
->>>>>>> 444ad612
 
     Note
     ----
