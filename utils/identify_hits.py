"""
This module provides functions to identify and rank compound (drug) performance
by analyzing cluster-level scores from treatment and control samples. The main
goal is to determine which compounds exhibit the most desirable effects, as
measured by various scoring methods that aggregate cluster-level metrics into a
single compound score.
"""

from typing import Literal

import polars as pl


# creating a function that calculates the weighted sum
def calculate_weighted_sum(scores_df: pl.DataFrame) -> pl.DataFrame:
    """
    Computes compound scores for each treatment based on the weighted sum of
    both on_score and off_score, weighted by the ratio of the cluster (cluster
    single-cells / total treatment single-cells).

    Parameters
    ----------
    scores_df : pl.DataFrame
        DataFrame containing distance scores between treatment and control

    Returns
    -------
    pl.DataFrame
        DataFrame with one row per treatment, containing the computed

    """

    # calculated weighted sum
    compound_scores = (
        scores_df.lazy()
        .group_by("treatment")
        .agg(
            (
                (pl.col("on_score") * pl.col("ratio")).sum()
                + (pl.col("off_score") * pl.col("ratio")).sum()
            ).alias("compound_score")
        )
        .sort("compound_score")
        .collect()
    )

    return compound_scores


def identify_compound_hit(
    distance_df: pl.DataFrame, method: Literal["weighted_sum"]
) -> pl.DataFrame:
    """
    Identify and rank compound (drug) performance based on optimal cluster
    pairing and scoring.

    For each treatment (drug), this function pairs each treatment cluster with
    the best matching control cluster (based on lowest on_score and off_score),
    then computes a compound score for the drug. The compound score is
    calculated as the weighted sum of on_score and off_score, weighted by the
    ratio (cluster-pop/treatment-pop) for each cluster pair.

    Parameters
    ----------
    distance_df : pl.DataFrame
        DataFrame containing distance scores between treatment and control
        clusters. Must include columns: 'control_cluster_id',
        'treatment_cluster_id', 'treatment', 'on_score', 'off_score', 'ratio'.

    method : Literal["weighted_sum"]
        Method to compute compound score. Currently, only "weighted_sum" is
        implemented.  This method computes the sum of (on_score * ratio) and
        (off_score * ratio) for each treatment.  Treatments with lower compound
        scores are ranked higher (better performance).

    Returns
    -------
    pl.DataFrame
        DataFrame with one row per treatment, containing the computed
        compound_score for each drug, sorted in ascending order (best-performing
        drugs first).
    """

    # Select best control cluster for each treatment cluster
    # forming control treatment cluster pairs
    # Select best control cluster for each treatment cluster
    # forming control treatment cluster pairs
    paired_scores_df = (
        distance_df.lazy()
<<<<<<< HEAD
        .sort(["treatment", "exp_cluster", "on_dist", "off_dist"])
        .group_by(["treatment", "exp_cluster"])
=======
        .sort(["treatment", "trt_cluster", "on_dist", "off_dist"])
        .group_by(["treatment", "trt_cluster"])
>>>>>>> e3664a37
        .agg([pl.all().first()])
        .collect()
    ).rename(
        {"on_dist": "on_score", "off_dist": "off_score", "exp_cluster_ratio": "ratio"}
    )

    # Compute compound score for each treatment (drug)
    if method == "weighted_sum":
        compound_scores = calculate_weighted_sum(paired_scores_df)

        # rank the compounds where 1 is the highest rank(lowest score)
        compound_scores = compound_scores.with_columns(
            (pl.col("compound_score").rank("ordinal")).alias("rank")
        )

    return compound_scores<|MERGE_RESOLUTION|>--- conflicted
+++ resolved
@@ -87,13 +87,8 @@
     # forming control treatment cluster pairs
     paired_scores_df = (
         distance_df.lazy()
-<<<<<<< HEAD
-        .sort(["treatment", "exp_cluster", "on_dist", "off_dist"])
-        .group_by(["treatment", "exp_cluster"])
-=======
         .sort(["treatment", "trt_cluster", "on_dist", "off_dist"])
         .group_by(["treatment", "trt_cluster"])
->>>>>>> e3664a37
         .agg([pl.all().first()])
         .collect()
     ).rename(
